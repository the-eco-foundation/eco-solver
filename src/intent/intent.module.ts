import { Module } from '@nestjs/common'
import { EcoConfigModule } from '../eco-configs/eco-config.module'
import { initBullMQ } from '../bullmq/bullmq.helper'
import { QUEUES } from '../common/redis/constants'
import { SourceIntentModel, SourceIntentSchema } from './schemas/source-intent.schema'
import { ValidateIntentService } from './validate-intent.service'
import { FeasableIntentService } from './feasable-intent.service'
import { CreateIntentService } from './create-intent.service'
import { WebsocketIntentService } from './websocket-intent.service'
import { UtilsIntentService } from './utils-intent.service'
import { BalanceModule } from '../balance/balance.module'
import { FulfillIntentService } from './fulfill-intent.service'
import { ProverModule } from '../prover/prover.module'
import { TransactionModule } from '../transaction/transaction.module'
import { MongooseModule } from '@nestjs/mongoose'
<<<<<<< HEAD
import { BullModule } from '@nestjs/bullmq'
=======
import { SolverModule } from '../solver/solver.module'
>>>>>>> 3c27c06f

@Module({
  imports: [
    BalanceModule,
    EcoConfigModule,
    MongooseModule.forFeature([{ name: SourceIntentModel.name, schema: SourceIntentSchema }]),
    ProverModule,
    SolverModule,
    TransactionModule,
    initBullMQ(QUEUES.SOURCE_INTENT),
  ],
  providers: [
    CreateIntentService,
    ValidateIntentService,
    FeasableIntentService,
    WebsocketIntentService,
    FulfillIntentService,
    UtilsIntentService,
  ],
  // controllers: [SourceIntentController],
  exports: [
    WebsocketIntentService,
    CreateIntentService,
    ValidateIntentService,
    FeasableIntentService,
    FulfillIntentService,
    MongooseModule, //add SourceIntentModel to the rest of the modules that import intents
    BullModule, //add queues to the rest of the modules that import intents
  ],
})
export class IntentModule {}<|MERGE_RESOLUTION|>--- conflicted
+++ resolved
@@ -13,11 +13,8 @@
 import { ProverModule } from '../prover/prover.module'
 import { TransactionModule } from '../transaction/transaction.module'
 import { MongooseModule } from '@nestjs/mongoose'
-<<<<<<< HEAD
 import { BullModule } from '@nestjs/bullmq'
-=======
 import { SolverModule } from '../solver/solver.module'
->>>>>>> 3c27c06f
 
 @Module({
   imports: [
