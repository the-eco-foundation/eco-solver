--- conflicted
+++ resolved
@@ -101,10 +101,7 @@
           },
         }),
       )
-<<<<<<< HEAD
-=======
-
->>>>>>> 801397d3
+      
       // Throw error to retry job
       throw e
     } finally {
